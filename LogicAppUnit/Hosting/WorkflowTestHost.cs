﻿// Copyright (c) .NET Foundation. All rights reserved.
// Licensed under the MIT License. See License.txt in the project root for license information.

namespace LogicAppUnit.Hosting
{
    using System;
    using System.Collections.Generic;
    using System.Diagnostics;
    using System.IO;
    using System.Linq;
    using System.Threading.Tasks;

    /// <summary>
    /// The function test host.
    /// </summary>
    internal class WorkflowTestHost : IDisposable
    {
        /// <summary>
        /// Get or sets the output data.
        /// </summary>
        public List<string> OutputData { get; private set; }

        /// <summary>
        /// Gets or sets the error data.
        /// </summary>
        public List<string> ErrorData { get; private set; }

        /// <summary>
        /// Gets or sets the Working directory.
        /// </summary>
        public string WorkingDirectory { get; set; }

        /// The Function runtime process.
        private Process Process;

        /// <c>true</c> if the Functions runtime start-up logs are to be written to the console, otherwise <c>false</c>.
        /// The start-up logs can be rather verbose so we don't always went to include this information in the test execution logs.
        private readonly bool WriteFunctionRuntineStartupLogsToConsole;

        /// <summary>
        /// Initializes a new instance of the <see cref="WorkflowTestHost"/> class.
        /// </summary>
        public WorkflowTestHost(
            WorkflowTestInput[] inputs = null,
            string localSettings = null, string parameters = null, string connectionDetails = null, string host = null, DirectoryInfo artifactsDirectory = null,
            bool writeFunctionRuntineStartupLogsToConsole = false)
        {
            this.WorkingDirectory = Path.Combine(Directory.GetCurrentDirectory(), Guid.NewGuid().ToString());
            this.OutputData = new List<string>();
            this.ErrorData = new List<string>();
            this.WriteFunctionRuntineStartupLogsToConsole = writeFunctionRuntineStartupLogsToConsole;

            this.StartFunctionRuntime(inputs, localSettings, parameters, connectionDetails, host, artifactsDirectory);
        }

        /// <summary>
        /// Starts the function runtime.
        /// </summary>
        protected void StartFunctionRuntime(WorkflowTestInput[] inputs, string localSettings, string parameters, string connectionDetails, string host, DirectoryInfo artifactsDirectory)
        {
            try
            {
                // Kill any remaining function host processes that might interfere with the tests
                KillFunctionHostProcesses();

                Directory.CreateDirectory(this.WorkingDirectory);

                if (inputs != null && inputs.Length > 0)
                {
                    foreach (var input in inputs)
                    {
                        if (!string.IsNullOrEmpty(input.WorkflowName))
                        {
                            Directory.CreateDirectory(Path.Combine(this.WorkingDirectory, input.WorkflowName));
                            File.WriteAllText(Path.Combine(this.WorkingDirectory, input.WorkflowName, input.WorkflowFilename), input.WorkflowDefinition);
                        }
                    }
                }

                if (artifactsDirectory != null)
                {
                    if (!artifactsDirectory.Exists)
                    {
                        throw new DirectoryNotFoundException(artifactsDirectory.FullName);
                    }

                    var artifactsWorkingDirectory = Path.Combine(this.WorkingDirectory, "Artifacts");
                    Directory.CreateDirectory(artifactsWorkingDirectory);
                    CopyDirectory(source: artifactsDirectory, destination: new DirectoryInfo(artifactsWorkingDirectory));
                }

                if (!string.IsNullOrEmpty(parameters))
                {
                    File.WriteAllText(Path.Combine(this.WorkingDirectory, "parameters.json"), parameters);
                }

                if (!string.IsNullOrEmpty(connectionDetails))
                {
                    File.WriteAllText(Path.Combine(this.WorkingDirectory, "connections.json"), connectionDetails);
                }

                if (!string.IsNullOrEmpty(localSettings))
                {
                    File.WriteAllText(Path.Combine(this.WorkingDirectory, "local.settings.json"), localSettings);
                }
                else
                {
                    throw new InvalidOperationException("The local.settings.json file is not provided or its path not found. This file is needed for the unit testing.");
                }

                if (!string.IsNullOrEmpty(host))
                {
                    File.WriteAllText(Path.Combine(this.WorkingDirectory, "host.json"), host);
                }
                else
                {
                    throw new InvalidOperationException("The host.json file is not provided or its path not found. This file is needed for the unit testing.");
                }

                this.Process = new Process
                {
                    StartInfo = new ProcessStartInfo
                    {
                        WorkingDirectory = this.WorkingDirectory,
                        FileName = GetEnvPathForFunctionTools(),
                        Arguments = "start --verbose",
                        RedirectStandardOutput = true,
                        RedirectStandardError = true,
                        UseShellExecute = false,
                        CreateNoWindow = true,
                    }
                };

                var processStarted = new TaskCompletionSource<bool>();

                this.Process.OutputDataReceived += (sender, args) =>
                {
                    var outputData = args.Data;

                    if (WriteFunctionRuntineStartupLogsToConsole || processStarted.Task.IsCompleted)
                    {
                        Console.WriteLine(outputData);
                    }

                    if (outputData != null && outputData.Contains("Host started") && !processStarted.Task.IsCompleted)
                    {
                        processStarted.SetResult(true);
                    }

                    lock (this)
                    {
                        this.OutputData.Add(args.Data);
                    }
                };

                var errorData = string.Empty;
                this.Process.ErrorDataReceived += (sender, args) =>
                {
                    errorData = args.Data;
                    Console.Write(errorData);

                    lock (this)
                    {
                        this.ErrorData.Add(args.Data);
                    }
                };

                this.Process.Start();

                this.Process.BeginOutputReadLine();
                this.Process.BeginErrorReadLine();

                var result = Task.WhenAny(processStarted.Task, Task.Delay(TimeSpan.FromMinutes(2))).Result;

                if (result != processStarted.Task)
                {
                    throw new InvalidOperationException("Runtime did not start properly. Please make sure you have the latest Azure Functions Core Tools installed and available on your PATH environment variable, and that Azurite is up and running.");
                }

                if (this.Process.HasExited)
                {
                    throw new InvalidOperationException($"Runtime did not start properly. The error is '{errorData}'. Please make sure you have the latest Azure Functions Core Tools installed and available on your PATH environment variable, and that Azurite is up and running.");
                }
            }
            catch (Exception ex)
            {
                Console.WriteLine(ex.ToString());

                // Kill any remaining function host processes so that we can then delete the working directory
                KillFunctionHostProcesses();

                Directory.Delete(this.WorkingDirectory, recursive: true);

                throw;
            }
        }

        /// <summary>
        /// Kill all instances of the Function host process.
        /// </summary>
        private static void KillFunctionHostProcesses()
        {
            Process[] processes = Process.GetProcessesByName("func");
            foreach (var process in processes)
            {
                process.Kill(true);
            }
        }

        /// <summary>
        /// Retrieve the exact path of func executable (Azure Function core tools). 
        /// </summary>
        /// <returns>The path to the func executable.</returns>
        /// <exception cref="Exception">Thrown when the location of func executable could not be found.</exception>
        private static string GetEnvPathForFunctionTools()
        {
<<<<<<< HEAD
            var enviromentPath = Environment.GetEnvironmentVariable("PATH");

            var exePathWithExtension = enviromentPath.Split(Path.PathSeparator).Select(x => Path.Combine(x, "func.exe")).Where(x => File.Exists(x)).FirstOrDefault();
=======
            string exePath;
            if(OperatingSystem.IsWindows())
            {
                var enviromentPath = Environment.GetEnvironmentVariable("PATH", EnvironmentVariableTarget.Machine);
                exePath = enviromentPath.Split(';').Select(x => Path.Combine(x, "func.exe")).Where(x => File.Exists(x)).FirstOrDefault();
            }
            else
            {
                var enviromentPath = Environment.GetEnvironmentVariable("PATH");
                exePath = enviromentPath.Split(':').Select(x => Path.Combine(x, "func")).Where(x => File.Exists(x)).FirstOrDefault();
            }
>>>>>>> b50a4435

            if (!string.IsNullOrWhiteSpace(exePathWithExtension))
            {
                Console.WriteLine($"Path for Azure Function Core tools: {exePathWithExtension}");
                return exePathWithExtension;
            }
            else
            {
<<<<<<< HEAD
                var exePathWithoutExtension = enviromentPath.Split(Path.PathSeparator).Select(x => Path.Combine(x, "func")).Where(x => File.Exists(x)).FirstOrDefault();
                if (!string.IsNullOrWhiteSpace(exePathWithoutExtension))
                {
                    Console.WriteLine($"Path for Azure Function Core tools: {exePathWithoutExtension}");
                    return exePathWithoutExtension;
                }
                else
                {
                    throw new Exception("Enviroment variables do not have FUNC.EXE path added.");
                }

=======
                throw new Exception("Enviroment variables do not have func executable path added.");
>>>>>>> b50a4435
            }
        }

        /// <summary>
        /// Copies the directory.
        /// </summary>
        /// <param name="source">The source.</param>
        /// <param name="destination">The destination.</param>
        protected static void CopyDirectory(DirectoryInfo source, DirectoryInfo destination)
        {
            if (!destination.Exists)
            {
                destination.Create();
            }

            // Copy all files
            var files = source.GetFiles();
            foreach (var file in files)
            {
                file.CopyTo(Path.Combine(destination.FullName, file.Name));
            }

            // Process subdirectories
            var dirs = source.GetDirectories();
            foreach (var dir in dirs)
            {
                // Get destination directory
                var destinationDir = Path.Combine(destination.FullName, dir.Name);

                // Call CopyDirectory() recursively
                CopyDirectory(dir, new DirectoryInfo(destinationDir));
            }
        }

        /// <summary>
        /// Performs application-defined tasks associated with freeing, releasing, or resetting unmanaged resources.
        /// </summary>
        public void Dispose()
        {
            try
            {
                // Kill any remaining function host processes so that we can then delete the working directory
                this.Process?.Close();
                KillFunctionHostProcesses();
            }
            finally
            {
                var i = 0;
                while (i < 5)
                {
                    try
                    {
                        Directory.Delete(this.WorkingDirectory, recursive: true);
                        break;
                    }
                    catch
                    {
                        i++;
                        Task.Delay(TimeSpan.FromSeconds(5)).Wait();
                    }
                }
            }
        }
    }
}<|MERGE_RESOLUTION|>--- conflicted
+++ resolved
@@ -214,23 +214,17 @@
         /// <exception cref="Exception">Thrown when the location of func executable could not be found.</exception>
         private static string GetEnvPathForFunctionTools()
         {
-<<<<<<< HEAD
-            var enviromentPath = Environment.GetEnvironmentVariable("PATH");
-
-            var exePathWithExtension = enviromentPath.Split(Path.PathSeparator).Select(x => Path.Combine(x, "func.exe")).Where(x => File.Exists(x)).FirstOrDefault();
-=======
             string exePath;
-            if(OperatingSystem.IsWindows())
+            if (OperatingSystem.IsWindows())
             {
                 var enviromentPath = Environment.GetEnvironmentVariable("PATH", EnvironmentVariableTarget.Machine);
-                exePath = enviromentPath.Split(';').Select(x => Path.Combine(x, "func.exe")).Where(x => File.Exists(x)).FirstOrDefault();
+                exePath = enviromentPath.Split(Path.PathSeparator).Select(x => Path.Combine(x, "func.exe")).Where(x => File.Exists(x)).FirstOrDefault();
             }
             else
             {
                 var enviromentPath = Environment.GetEnvironmentVariable("PATH");
-                exePath = enviromentPath.Split(':').Select(x => Path.Combine(x, "func")).Where(x => File.Exists(x)).FirstOrDefault();
-            }
->>>>>>> b50a4435
+                exePath = enviromentPath.Split(Path.PathSeparator).Select(x => Path.Combine(x, "func")).Where(x => File.Exists(x)).FirstOrDefault();
+            }
 
             if (!string.IsNullOrWhiteSpace(exePathWithExtension))
             {
@@ -239,21 +233,7 @@
             }
             else
             {
-<<<<<<< HEAD
-                var exePathWithoutExtension = enviromentPath.Split(Path.PathSeparator).Select(x => Path.Combine(x, "func")).Where(x => File.Exists(x)).FirstOrDefault();
-                if (!string.IsNullOrWhiteSpace(exePathWithoutExtension))
-                {
-                    Console.WriteLine($"Path for Azure Function Core tools: {exePathWithoutExtension}");
-                    return exePathWithoutExtension;
-                }
-                else
-                {
-                    throw new Exception("Enviroment variables do not have FUNC.EXE path added.");
-                }
-
-=======
                 throw new Exception("Enviroment variables do not have func executable path added.");
->>>>>>> b50a4435
             }
         }
 
