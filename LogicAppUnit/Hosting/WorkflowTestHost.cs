--- conflicted
+++ resolved
@@ -221,37 +221,23 @@
             // Handle the differences between platforms
             if (OperatingSystem.IsWindows())
             {
-<<<<<<< HEAD
                 // The path to the 'func' executable can be in any of the environment variable scopes, depending on how the Functions Core Tools were installed.
                 // If a DevOps build pipeline has updated the PATH environment variable for the 'Machine' or 'User' scopes, the 'Process' scope is not automatically updated to reflect the change.
                 // So merge all three scopes to be sure!
-                enviromentPath = Environment.GetEnvironmentVariable("PATH", EnvironmentVariableTarget.Process) + Path.PathSeparator + 
+                environmentPath = Environment.GetEnvironmentVariable("PATH", EnvironmentVariableTarget.Process) + Path.PathSeparator + 
                                     Environment.GetEnvironmentVariable("PATH", EnvironmentVariableTarget.User) + Path.PathSeparator +
                                     Environment.GetEnvironmentVariable("PATH", EnvironmentVariableTarget.Machine);
                 exeName = $"{FunctionsExecutableName}.exe";
             }
             else
             {
-                enviromentPath = Environment.GetEnvironmentVariable("PATH");
+                environmentPath = Environment.GetEnvironmentVariable("PATH");
                 exeName = FunctionsExecutableName;
             }
 
-            var exePaths = enviromentPath.Split(Path.PathSeparator).Distinct().Select(x => Path.Combine(x, exeName));
+            var exePaths = environmentPath.Split(Path.PathSeparator).Distinct().Select(x => Path.Combine(x, exeName));
             string exePathMatch = exePaths.Where(x => File.Exists(x)).FirstOrDefault();
             if (!string.IsNullOrWhiteSpace(exePathMatch))
-=======
-                enviromentPath = Environment.GetEnvironmentVariable("PATH", EnvironmentVariableTarget.Process);
-                exeName = "func.exe";
-            }
-            else
-            {
-                environmentPath = Environment.GetEnvironmentVariable("PATH");
-                exeName = "func";
-            }
-
-            string exePath = environmentPath.Split(Path.PathSeparator).Select(x => Path.Combine(x, exeName)).Where(x => File.Exists(x)).FirstOrDefault();
-            if (!string.IsNullOrWhiteSpace(exePath))
->>>>>>> c81ffcca
             {
                 Console.WriteLine($"Path for Azure Function Core tools: {exePathMatch}");
                 return exePathMatch;
