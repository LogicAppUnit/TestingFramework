--- conflicted
+++ resolved
@@ -1,5 +1,4 @@
-<<<<<<< HEAD
-# 1.6.0 (12th June 2023)
+# 1.7.0 (24th July 2023)
 
 LogicAppUnit Testing Framework:
 
@@ -9,7 +8,8 @@
 LogicAppUnit.Samples.LogicApps.Tests:
 
 - Added a `fluent-workflow` workflow and unit tests to demonstrate the use of the fluent API.
-=======
+
+
 # 1.6.0 (5th June 2023)
 
 LogicAppUnit Testing Framework:
@@ -24,10 +24,9 @@
 
 LogicAppUnit.Samples.LogicApps.Tests:
 
-- Added an `HttpAsyncWorkflowTest` workflow and unit tests to demonstrate the use of the testing framework with HTTP triggers and asynchronous responses.
+- Added a `http-async-workflow` workflow and unit tests to demonstrate the use of the testing framework with HTTP triggers and asynchronous responses.
 
 Thanks to [@easchi](https://github.com/eashi) and [@atthevergeof](https://github.com/atthevergeof) for their contributions.
->>>>>>> 3697d621
 
 
 # 1.5.0 (14th April 2023)
